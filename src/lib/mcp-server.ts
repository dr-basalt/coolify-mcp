--- conflicted
+++ resolved
@@ -1,11 +1,6 @@
-<<<<<<< HEAD
-import { McpServer } from '@modelcontextprotocol/sdk/server/mcp.js';
-import { Transport } from '@modelcontextprotocol/sdk/shared/transport.js';
-=======
 import { Server } from '@modelcontextprotocol/sdk/server/index.js';
 import { Transport } from '@modelcontextprotocol/sdk/shared/transport.js';
 import { CallToolRequestSchema, ListToolsRequestSchema } from '@modelcontextprotocol/sdk/types.js';
->>>>>>> 7657675d
 import { CoolifyClient } from './coolify-client.js';
 import {
   CoolifyConfig,
@@ -295,223 +290,6 @@
       };
     });
 
-<<<<<<< HEAD
-    this.server.tool(
-      'get_server',
-      'Get details about a specific Coolify server',
-      { uuid: z.string().describe('UUID of the server to get details for') },
-      async (params: { uuid: string }) => {
-        try {
-          const server = await this.client.getServer(params.uuid);
-          return {
-            content: [{ type: 'text', text: JSON.stringify(server) }],
-            isError: false,
-          };
-        } catch (error) {
-          const errorMessage = error instanceof Error ? error.message : 'Unknown error';
-          return {
-            content: [{ type: 'text', text: errorMessage }],
-            isError: true,
-          };
-        }
-      },
-    );
-
-    this.server.tool(
-      'get_server_resources',
-      'Get the current resources running on a specific Coolify server',
-      { uuid: z.string().describe('UUID of the server to get resources for') },
-      async (params: { uuid: string }) => {
-        try {
-          const resources = await this.client.getServerResources(params.uuid);
-          return {
-            content: [{ type: 'text', text: JSON.stringify(resources) }],
-            isError: false,
-          };
-        } catch (error) {
-          const errorMessage = error instanceof Error ? error.message : 'Unknown error';
-          return {
-            content: [{ type: 'text', text: errorMessage }],
-            isError: true,
-          };
-        }
-      },
-    );
-
-    this.server.tool(
-      'get_server_domains',
-      'Get the domains associated with a specific Coolify server',
-      { uuid: z.string().describe('UUID of the server to get domains for') },
-      async (params: { uuid: string }) => {
-        try {
-          const domains = await this.client.getServerDomains(params.uuid);
-          return {
-            content: [{ type: 'text', text: JSON.stringify(domains) }],
-            isError: false,
-          };
-        } catch (error) {
-          const errorMessage = error instanceof Error ? error.message : 'Unknown error';
-          return {
-            content: [{ type: 'text', text: errorMessage }],
-            isError: true,
-          };
-        }
-      },
-    );
-
-    this.server.tool(
-      'validate_server',
-      'Validate the connection to a specific Coolify server',
-      { uuid: z.string().describe('UUID of the server to validate') },
-      async (params: { uuid: string }) => {
-        try {
-          const result = await this.client.validateServer(params.uuid);
-          return {
-            content: [{ type: 'text', text: JSON.stringify(result) }],
-            isError: false,
-          };
-        } catch (error) {
-          const errorMessage = error instanceof Error ? error.message : 'Unknown error';
-          return {
-            content: [{ type: 'text', text: errorMessage }],
-            isError: true,
-          };
-        }
-      },
-    );
-
-    this.server.tool('list_projects', 'List all Coolify projects', {}, async () => {
-      try {
-        const projects = await this.client.listProjects();
-        return {
-          content: [{ type: 'text', text: JSON.stringify(projects) }],
-          isError: false,
-        };
-      } catch (error) {
-        const errorMessage = error instanceof Error ? error.message : 'Unknown error';
-        return {
-          content: [{ type: 'text', text: errorMessage }],
-          isError: true,
-        };
-      }
-    });
-
-    this.server.tool(
-      'get_project',
-      'Get details about a specific Coolify project',
-      { uuid: z.string().describe('UUID of the project to get details for') },
-      async (params: { uuid: string }) => {
-        try {
-          const project = await this.client.getProject(params.uuid);
-          return {
-            content: [{ type: 'text', text: JSON.stringify(project) }],
-            isError: false,
-          };
-        } catch (error) {
-          const errorMessage = error instanceof Error ? error.message : 'Unknown error';
-          return {
-            content: [{ type: 'text', text: errorMessage }],
-            isError: true,
-          };
-        }
-      },
-    );
-
-    this.server.tool(
-      'create_project',
-      'Create a new Coolify project',
-      {
-        name: z.string().describe('Name of the project'),
-        description: z.string().optional().describe('Optional description of the project'),
-      },
-      async (params: { name: string; description?: string }) => {
-        try {
-          const result = await this.client.createProject(params);
-          return {
-            content: [{ type: 'text', text: JSON.stringify(result) }],
-            isError: false,
-          };
-        } catch (error) {
-          const errorMessage = error instanceof Error ? error.message : 'Unknown error';
-          return {
-            content: [{ type: 'text', text: errorMessage }],
-            isError: true,
-          };
-        }
-      },
-    );
-
-    this.server.tool(
-      'update_project',
-      'Update an existing Coolify project',
-      {
-        uuid: z.string().describe('UUID of the project to update'),
-        name: z.string().optional().describe('New name for the project'),
-        description: z.string().optional().describe('New description for the project'),
-      },
-      async (params: { uuid: string; name?: string; description?: string }) => {
-        try {
-          const { uuid, ...updateData } = params;
-          const result = await this.client.updateProject(uuid, updateData);
-          return {
-            content: [{ type: 'text', text: JSON.stringify(result) }],
-            isError: false,
-          };
-        } catch (error) {
-          const errorMessage = error instanceof Error ? error.message : 'Unknown error';
-          return {
-            content: [{ type: 'text', text: errorMessage }],
-            isError: true,
-          };
-        }
-      },
-    );
-
-    this.server.tool(
-      'delete_project',
-      'Delete a Coolify project',
-      { uuid: z.string().describe('UUID of the project to delete') },
-      async (params: { uuid: string }) => {
-        try {
-          const result = await this.client.deleteProject(params.uuid);
-          return {
-            content: [{ type: 'text', text: JSON.stringify(result) }],
-            isError: false,
-          };
-        } catch (error) {
-          const errorMessage = error instanceof Error ? error.message : 'Unknown error';
-          return {
-            content: [{ type: 'text', text: errorMessage }],
-            isError: true,
-          };
-        }
-      },
-    );
-
-    this.server.tool(
-      'get_project_environment',
-      'Get details about a specific environment in a project',
-      {
-        project_uuid: z.string().describe('UUID of the project'),
-        environment_name_or_uuid: z.string().describe('Name or UUID of the environment'),
-      },
-      async (params: { project_uuid: string; environment_name_or_uuid: string }) => {
-        try {
-          const environment = await this.client.getProjectEnvironment(
-            params.project_uuid,
-            params.environment_name_or_uuid,
-          );
-          return {
-            content: [{ type: 'text', text: JSON.stringify(environment) }],
-            isError: false,
-          };
-        } catch (error) {
-          const errorMessage = error instanceof Error ? error.message : 'Unknown error';
-          return {
-            content: [{ type: 'text', text: errorMessage }],
-            isError: true,
-          };
-=======
     this.server.setRequestHandler(CallToolRequestSchema, async (request) => {
       try {
         if (!request.params.arguments) {
@@ -806,366 +584,14 @@
           }
           default:
             throw new Error(`Unknown tool: ${request.params.name}`);
->>>>>>> 7657675d
         }
       } catch (error) {
-<<<<<<< HEAD
-        const errorMessage = error instanceof Error ? error.message : 'Unknown error';
-        return {
-          content: [{ type: 'text', text: errorMessage }],
-          isError: true,
-        };
-      }
-    });
-
-    this.server.tool(
-      'get_database',
-      'Get details about a specific database',
-      { uuid: z.string().describe('UUID of the database to get details for') },
-      async (params: { uuid: string }) => {
-        try {
-          const database = await this.client.getDatabase(params.uuid);
-          return {
-            content: [{ type: 'text', text: JSON.stringify(database) }],
-            isError: false,
-          };
-        } catch (error) {
-          const errorMessage = error instanceof Error ? error.message : 'Unknown error';
-          return {
-            content: [{ type: 'text', text: errorMessage }],
-            isError: true,
-          };
-        }
-      },
-    );
-
-    this.server.tool(
-      'update_database',
-      'Update an existing database',
-      {
-        uuid: z.string().describe('UUID of the database to update'),
-        name: z.string().optional().describe('New name for the database'),
-        description: z.string().optional().describe('New description for the database'),
-        image: z.string().optional().describe('New Docker image for the database'),
-        is_public: z.boolean().optional().describe('Whether the database should be public'),
-        public_port: z.number().optional().describe('Public port for the database'),
-        limits_memory: z.string().optional().describe('Memory limit (e.g., "512M", "1G")'),
-        limits_memory_swap: z.string().optional().describe('Memory swap limit'),
-        limits_memory_swappiness: z.number().optional().describe('Memory swappiness (0-100)'),
-        limits_memory_reservation: z.string().optional().describe('Memory reservation'),
-        limits_cpus: z.string().optional().describe('CPU limit (e.g., "0.5", "1")'),
-        limits_cpuset: z.string().optional().describe('CPU set (e.g., "0", "0,1")'),
-        limits_cpu_shares: z.number().optional().describe('CPU shares (relative weight)'),
-        // Database-specific configuration
-        postgres_user: z.string().optional().describe('PostgreSQL user'),
-        postgres_password: z.string().optional().describe('PostgreSQL password'),
-        postgres_db: z.string().optional().describe('PostgreSQL database name'),
-        postgres_initdb_args: z.string().optional().describe('PostgreSQL initdb arguments'),
-        postgres_host_auth_method: z.string().optional().describe('PostgreSQL host auth method'),
-        postgres_conf: z.string().optional().describe('PostgreSQL configuration'),
-        clickhouse_admin_user: z.string().optional().describe('Clickhouse admin user'),
-        clickhouse_admin_password: z.string().optional().describe('Clickhouse admin password'),
-        dragonfly_password: z.string().optional().describe('Dragonfly password'),
-        redis_password: z.string().optional().describe('Redis password'),
-        redis_conf: z.string().optional().describe('Redis configuration'),
-        keydb_password: z.string().optional().describe('KeyDB password'),
-        keydb_conf: z.string().optional().describe('KeyDB configuration'),
-        mariadb_conf: z.string().optional().describe('MariaDB configuration'),
-        mariadb_root_password: z.string().optional().describe('MariaDB root password'),
-        mariadb_user: z.string().optional().describe('MariaDB user'),
-        mariadb_password: z.string().optional().describe('MariaDB password'),
-        mariadb_database: z.string().optional().describe('MariaDB database name'),
-        mongo_conf: z.string().optional().describe('MongoDB configuration'),
-        mongo_initdb_root_username: z.string().optional().describe('MongoDB root username'),
-        mongo_initdb_root_password: z.string().optional().describe('MongoDB root password'),
-        mongo_initdb_database: z.string().optional().describe('MongoDB initial database'),
-        mysql_root_password: z.string().optional().describe('MySQL root password'),
-        mysql_password: z.string().optional().describe('MySQL password'),
-        mysql_user: z.string().optional().describe('MySQL user'),
-        mysql_database: z.string().optional().describe('MySQL database name'),
-      },
-      async (params: { uuid: string }) => {
-        try {
-          const { uuid, ...updateData } = params;
-          const result = await this.client.updateDatabase(uuid, updateData);
-          return {
-            content: [{ type: 'text', text: JSON.stringify(result) }],
-            isError: false,
-          };
-        } catch (error) {
-          const errorMessage = error instanceof Error ? error.message : 'Unknown error';
-          return {
-            content: [{ type: 'text', text: errorMessage }],
-            isError: true,
-          };
-        }
-      },
-    );
-
-    this.server.tool(
-      'delete_database',
-      'Delete a database',
-      {
-        uuid: z.string().describe('UUID of the database to delete'),
-        deleteConfigurations: z.boolean().optional().describe('Whether to delete configurations'),
-        deleteVolumes: z.boolean().optional().describe('Whether to delete volumes'),
-        dockerCleanup: z.boolean().optional().describe('Whether to run docker cleanup'),
-        deleteConnectedNetworks: z
-          .boolean()
-          .optional()
-          .describe('Whether to delete connected networks'),
-      },
-      async (params: { uuid: string }) => {
-        try {
-          const { uuid, ...options } = params;
-          const result = await this.client.deleteDatabase(uuid, options);
-          return {
-            content: [{ type: 'text', text: JSON.stringify(result) }],
-            isError: false,
-          };
-        } catch (error) {
-          const errorMessage = error instanceof Error ? error.message : 'Unknown error';
-          return {
-            content: [{ type: 'text', text: errorMessage }],
-            isError: true,
-          };
-        }
-      },
-    );
-
-    this.server.tool(
-      'deploy_application',
-      'Deploy an application using its UUID',
-      {
-        uuid: z.string().describe('UUID of the application to deploy'),
-      },
-      async (params: { uuid: string }) => {
-        try {
-          const deployment = await this.client.deployApplication(params.uuid);
-          return {
-            content: [{ type: 'text', text: JSON.stringify(deployment) }],
-            isError: false,
-          };
-        } catch (error) {
-          const errorMessage = error instanceof Error ? error.message : 'Unknown error';
-          return {
-            content: [{ type: 'text', text: errorMessage }],
-            isError: true,
-          };
-        }
-      },
-    );
-
-    this.server.tool('list_services', 'List all services', {}, async () => {
-      try {
-        const services = await this.client.listServices();
-        return {
-          content: [{ type: 'text', text: JSON.stringify(services) }],
-          isError: false,
-        };
-      } catch (error) {
-        const errorMessage = error instanceof Error ? error.message : 'Unknown error';
-        return {
-          content: [{ type: 'text', text: errorMessage }],
-          isError: true,
-        };
-      }
-    });
-
-    this.server.tool(
-      'get_service',
-      'Get details about a specific service',
-      { uuid: z.string().describe('UUID of the service to get details for') },
-      async (params: { uuid: string }) => {
-        try {
-          const service = await this.client.getService(params.uuid);
-          return {
-            content: [{ type: 'text', text: JSON.stringify(service) }],
-            isError: false,
-          };
-        } catch (error) {
-          const errorMessage = error instanceof Error ? error.message : 'Unknown error';
-          return {
-            content: [{ type: 'text', text: errorMessage }],
-            isError: true,
-          };
-        }
-      },
-    );
-
-    this.server.tool(
-      'create_service',
-      'Create a new service',
-      {
-        type: z
-          .enum([
-            'activepieces',
-            'appsmith',
-            'appwrite',
-            'authentik',
-            'babybuddy',
-            'budge',
-            'changedetection',
-            'chatwoot',
-            'classicpress-with-mariadb',
-            'classicpress-with-mysql',
-            'classicpress-without-database',
-            'cloudflared',
-            'code-server',
-            'dashboard',
-            'directus',
-            'directus-with-postgresql',
-            'docker-registry',
-            'docuseal',
-            'docuseal-with-postgres',
-            'dokuwiki',
-            'duplicati',
-            'emby',
-            'embystat',
-            'fider',
-            'filebrowser',
-            'firefly',
-            'formbricks',
-            'ghost',
-            'gitea',
-            'gitea-with-mariadb',
-            'gitea-with-mysql',
-            'gitea-with-postgresql',
-            'glance',
-            'glances',
-            'glitchtip',
-            'grafana',
-            'grafana-with-postgresql',
-            'grocy',
-            'heimdall',
-            'homepage',
-            'jellyfin',
-            'kuzzle',
-            'listmonk',
-            'logto',
-            'mediawiki',
-            'meilisearch',
-            'metabase',
-            'metube',
-            'minio',
-            'moodle',
-            'n8n',
-            'n8n-with-postgresql',
-            'next-image-transformation',
-            'nextcloud',
-            'nocodb',
-            'odoo',
-            'openblocks',
-            'pairdrop',
-            'penpot',
-            'phpmyadmin',
-            'pocketbase',
-            'posthog',
-            'reactive-resume',
-            'rocketchat',
-            'shlink',
-            'slash',
-            'snapdrop',
-            'statusnook',
-            'stirling-pdf',
-            'supabase',
-            'syncthing',
-            'tolgee',
-            'trigger',
-            'trigger-with-external-database',
-            'twenty',
-            'umami',
-            'unleash-with-postgresql',
-            'unleash-without-database',
-            'uptime-kuma',
-            'vaultwarden',
-            'vikunja',
-            'weblate',
-            'whoogle',
-            'wordpress-with-mariadb',
-            'wordpress-with-mysql',
-            'wordpress-without-database',
-          ])
-          .describe('Type of service to create'),
-        name: z.string().optional().describe('Name for the service'),
-        description: z.string().optional().describe('Description of the service'),
-        project_uuid: z.string().describe('UUID of the project to create the service in'),
-        environment_name: z.string().optional().describe('Name of the environment'),
-        environment_uuid: z.string().optional().describe('UUID of the environment'),
-        server_uuid: z.string().describe('UUID of the server to deploy the service on'),
-        destination_uuid: z.string().optional().describe('UUID of the destination'),
-        instant_deploy: z
-          .boolean()
-          .optional()
-          .describe('Whether to deploy the service immediately'),
-      },
-      async (params: {
-        type: string;
-        name?: string;
-        description?: string;
-        project_uuid: string;
-        environment_name?: string;
-        environment_uuid?: string;
-        server_uuid: string;
-        destination_uuid?: string;
-        instant_deploy?: boolean;
-      }) => {
-        try {
-          const result = await this.client.createService(params as CreateServiceRequest);
-          return {
-            content: [{ type: 'text', text: JSON.stringify(result) }],
-            isError: false,
-          };
-        } catch (error) {
-          const errorMessage = error instanceof Error ? error.message : 'Unknown error';
-          return {
-            content: [{ type: 'text', text: errorMessage }],
-            isError: true,
-          };
-        }
-      },
-    );
-
-    this.server.tool(
-      'delete_service',
-      'Delete a service',
-      {
-        uuid: z.string().describe('UUID of the service to delete'),
-        deleteConfigurations: z.boolean().optional().describe('Whether to delete configurations'),
-        deleteVolumes: z.boolean().optional().describe('Whether to delete volumes'),
-        dockerCleanup: z.boolean().optional().describe('Whether to run docker cleanup'),
-        deleteConnectedNetworks: z
-          .boolean()
-          .optional()
-          .describe('Whether to delete connected networks'),
-      },
-      async (params: { uuid: string }) => {
-        try {
-          const { uuid, ...options } = params;
-          const result = await this.client.deleteService(uuid, options);
-          return {
-            content: [{ type: 'text', text: JSON.stringify(result) }],
-            isError: false,
-          };
-        } catch (error) {
-          const errorMessage = error instanceof Error ? error.message : 'Unknown error';
-          return {
-            content: [{ type: 'text', text: errorMessage }],
-            isError: true,
-          };
-        }
-      },
-    );
-
-    // End of tool definitions
-=======
         if (error instanceof z.ZodError) {
           throw new Error(`Invalid input: ${JSON.stringify(error.errors)}`);
         }
         throw error;
       }
     });
->>>>>>> 7657675d
   }
 
   async start(transport: Transport): Promise<void> {
